{
  "name": "oid4vc-core",
  "private": true,
  "version": "0.0.0",
  "type": "module",
  "repository": {
    "type": "git",
    "url": "https://github.com/dentsusoken/oid4vc-core"
  },
  "files": [
    "dist"
  ],
  "exports": {
    "./utils": {
      "types": "./dist/utils/index.d.ts",
      "import": "./dist/utils/index.js",
      "require": "./dist/utils/index.cjs"
    },
<<<<<<< HEAD
    "./crypto": {
      "types": "./dist/crypto/index.d.ts",
      "import": "./dist/crypto/index.js",
      "require": "./dist/crypto/index.cjs"
=======
    "./dynamodb": {
      "types": "./dist/dynamodb/index.d.ts",
      "import": "./dist/dynamodb/index.js",
      "require": "./dist/dynamodb/index.cjs"
>>>>>>> ed7a39cc
    }
  },
  "scripts": {
    "build": "vite build && tsc --emitDeclarationOnly",
    "test": "vitest --run"
  },
  "devDependencies": {
    "@cloudflare/workers-types": "^4.20241216.0",
    "@types/node": "^20.12.7",
    "@typescript-eslint/eslint-plugin": "^7.5.0",
    "@typescript-eslint/parser": "^7.5.0",
    "aws-sdk-client-mock": "^4.1.0",
    "eslint": "^8.57.0",
    "typescript": "^5.3.3",
    "vite": "^6.3.5",
    "vite-plugin-node-polyfills": "^0.2.0",
    "vitest": "^3.1.4"
  },
  "dependencies": {
    "@aws-sdk/lib-dynamodb": "^3.713.0"
  }
}<|MERGE_RESOLUTION|>--- conflicted
+++ resolved
@@ -16,17 +16,15 @@
       "import": "./dist/utils/index.js",
       "require": "./dist/utils/index.cjs"
     },
-<<<<<<< HEAD
     "./crypto": {
       "types": "./dist/crypto/index.d.ts",
       "import": "./dist/crypto/index.js",
       "require": "./dist/crypto/index.cjs"
-=======
+    },
     "./dynamodb": {
       "types": "./dist/dynamodb/index.d.ts",
       "import": "./dist/dynamodb/index.js",
       "require": "./dist/dynamodb/index.cjs"
->>>>>>> ed7a39cc
     }
   },
   "scripts": {
